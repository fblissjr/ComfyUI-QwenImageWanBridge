# ComfyUI Nodes for Qwen's LLM related models

First and foremost, this is a research repo and sandbox. While I've straddled between both worlds of image / video models and LLMs since the early days, I tend to be more comfortable on the LLM. With natively trained multimodal LLMs (see Gemini 3 and Nano Banana Pro) in commercial models, and open source models now using more common LLMs and vision LLMs like Qwen3 and Qwen2.5-VL, I started this repo to see if I could lend my background to the space. Despite the worlds of DiT models and LLM models converging into a single system, many people on both sides of the coin tend to not know what the other is doing (feels like a backend/frontend paradigm). The goal of this repo is to explore DiT models that leverage modern autoregressive, vision LLMs and find fun ways to use them in new (or more optimal) ways.

There will be breaking changes, and this isn't meant to be a prod repo. If you find a version that works for you and is stable, I'd recommend pinning that version and not updating unless you find a good reason to. If you're more interested in tinkering and research, then by all means, join the party. This is NOT optimized for a 24/7 production environment.

Yes, I know that doesn't include Wan yet, but I think eventually it will. Qwen Image & Qwen Image Edit are the most built out and most useful. HunyuanVideo 1.5 was added to experiment mostly with system prompts and other things. 

## So what's this repo for then?

Custom nodes for :
 - Qwen-Image-Edit with multi-image support, more flexibility around the vision transformer (qwen2.5-vl), custom system prompts, and some other experimental things
 - HunyuanVideo 1.5 Text-to-Video - Custom system prompts, experiments with attention, and other random experiments
 - Z-Image - Experimental text encoding with system prompts and optional think block

### Z-Image Text Encoder

Z-Image uses Qwen3-4B as its text encoder. Our nodes follow the exact Qwen3-4B chat template format from `tokenizer_config.json`.

**Nodes:**
- `ZImageTextEncoder` - Full-featured with templates, system prompts, raw mode, thinking/assistant content
- `ZImageMessageChain` - Build multi-turn conversations for advanced control

**Features:**
- `template_preset` dropdown auto-fills `system_prompt` (editable via JS)
- `raw_prompt` input for complete control with your own `<|im_start|>` tokens
- `formatted_prompt` output - see exactly what gets encoded
- `thinking_content` - content inside `<think>...</think>` tags
- `assistant_content` - content AFTER `</think>` tags (what assistant says after thinking)
- Multi-turn conversation support via ZImageMessageChain

**Documentation:**
<<<<<<< HEAD
- [Z-Image Workflow Guide](nodes/docs/z_image_workflow_guide.md) - Setup and experiments
- 
=======
- [Z-Image Encoder Guide](nodes/docs/z_image_encoder.md) - Complete documentation (nodes, workflows, troubleshooting)

>>>>>>> b6683b7f
### HunyuanVideo 1.5 Text-to-Video Support

Text-to-video encoding using Qwen2.5-VL with ComfyUI's native HunyuanVideo sampler/VAE.

**Nodes:**
- `HunyuanVideoCLIPLoader` - Load Qwen2.5-VL (byT5 optional for multilingual)
- `HunyuanVideoTextEncoder` - T2V with dual output (positive, negative)
  - Built-in video templates via `template_preset` dropdown
  - `additional_instructions` to layer modifications on templates
  - `custom_system_prompt` for full manual control

**Workflow:** `HunyuanVideoCLIPLoader` -> `HunyuanVideoTextEncoder` -> `KSampler` (or `SamplerCustomAdvanced`) -> `VAEDecode`

## BREAKING CHANGE (v2.7.0+)

**Existing workflows will break.** You must:
1. Delete and re-add, or Right Click -> Recreate Template Builder, Encoder, and Encoder Advanced nodes from your workflow
2. Connect: Template Builder `template_output` → Encoder `template_output` (single connection only)

Old multi-connection system (mode + system_prompt) no longer works as it was getting convoluted and confusing. One connection from template builder now handles everything (prompt, mode, system_prompt).

---

## Required Connections

**When using Template Builder:**
- Connect: Template Builder `template_output` → Encoder `template_output`
- That's it. One connection handles everything (prompt, mode, system_prompt)

**Without Template Builder:**
- Use encoder's dropdown for mode selection
- Type text and system_prompt manually

---

**Documentation:**
- [CHANGELOG.md](CHANGELOG.md) - Full changelog history

## Features

### Core Capabilities (Qwen-Image-Edit)
- **Qwen-Image-Edit-2509**: Multi-image editing (1-3 optimal, up to 10 max because I had to pick something)
- **QwenImageBatch**: Smart batching with auto-detection, aspect ratio preservation, scaling, batching strategy
- **Resolution Control & Power User Mode**: Per-image resolution control
- **Template Builder Auto-Sync**: Automatic mode matching between template and encoder
- **System Prompt Control**: Customizable system prompts via the template builder
- **Automatic Double-Scaling Prevention**: Batch node and better encoder intelligence
- **Full Debug Output**: Complete prompts, character counts, aspect ratio tracking

### Still Experimental or Not Working Well (or at all)
- Mask-Based Inpainting: Selective editing with diffusers blending, including Eligen entity control

### Recent Highlights

**HunyuanVideo 1.5 (v2.8.0)**
- Video templates in `nodes/templates/hunyuan_video/`
- `HunyuanVideoTextEncoder` with template dropdown + additional instructions
- Dual output (positive/negative) for direct KSampler connection

**QwenImageBatch** - 
- Auto-detects up to 10 images (no inputcount parameter)
- Skips empty inputs (no black images)
- `max_dimensions` strategy (minimal distortion) or `first_image` (hero-driven)
- Prevents double-scaling with metadata propagation

### Nodes

#### QwenVLTextEncoder
Standard encoder with automatic labeling.
- Token dropping: 34 (text), 64 (image_edit)
- Multi-image support via Image Batch
- auto_label parameter for "Picture X:" control
- System prompt from Template Builder
- Full debug output with character counts
- verbose_log for console tracing of model passes

**Resolution Scaling Modes:**
- `preserve_resolution` (default): Keeps original size with 32px alignment
  - Best quality, no zoom-out effect
  - Recommended for typical images (512px-2048px)
  - May use more VRAM on very large images
- `max_dimension_1024`: Scales largest side to 1024px
  - Reduces VRAM on large images
  - Good for 4K images or VRAM constraints
  - Some zoom-out on large images
- `area_1024`: Scales to ~1024×1024 area (legacy)
  - Consistent output size but poor scaling behavior
  - Not recommended for general use

#### QwenVLTextEncoderAdvanced
Power user encoder with resolution control.
- All standard features plus:
- **scaling_mode** - Same three modes as standard encoder (preserve/max_dimension/area)
- **resolution_mode** - Applies weights to scaling_mode base (balanced/hero_first/hero_last/progressive)
- Per-image resolution weighting
- Memory budget management (max_memory_mb)
- Hero/reference modes for importance
- Custom resolution targets (vision & VAE separate)
- Choice of "Picture" vs "Image" labels
- Simplified interface (no validation_mode)
- verbose_log for console tracing of model passes

#### QwenTemplateBuilder
File-based system prompt templates (9 templates).
- Templates loaded from `nodes/templates/*.md` files
- YAML frontmatter for metadata
- JavaScript UI auto-fills `custom_system` field
- **REQUIRED**: Connect BOTH `mode` and `system_prompt` to encoder
- Available templates: `default_t2i`, `default_edit`, `multi_image_edit`, `artistic`, `photorealistic`, `minimal_edit`, `technical`, `inpainting`, `raw`

### Helper Nodes
- **QwenVLEmptyLatent**: Creates 16-channel empty latents
- **QwenVLImageToLatent**: Converts images to 16-channel latents
- **QwenTemplateConnector**: Connects template builder to encoder (optional)
- **QwenDebugController**: Comprehensive debugging and profiling system

### Inpainting Nodes
- **QwenMaskProcessor**: Mask preprocessing with blur, expand, feather controls
- **QwenInpaintSampler**: Diffusers-pattern inpainting with strength control

### Experimental Nodes (Available but likely not working or deprecated)
- **QwenSmartCrop**: Automated face
- **QwenSpatialTokenGenerator**: Visual editor for spatial tokens that don't seem to do much of anything right now
- **QwenEliGenEntityControl**: Entity-level mask control
- **QwenEliGenMaskPainter**: Simple mask creation
- **QwenTokenDebugger**: Debug token processing
- **QwenTokenAnalyzer**: Analyze tokenization

## Workflows

### Text-to-Image
```
QwenTemplateBuilder → QwenVLTextEncoder → KSampler
                  ↘ (system_prompt)
```

### Single Image Edit
```
LoadImage → QwenVLTextEncoder (edit_image) → KSampler
QwenTemplateBuilder → QwenVLTextEncoder (system_prompt)
```

### Multi-Image Edit (2509)
```
LoadImage (×N) → Image Batch → QwenVLTextEncoder → KSampler
QwenTemplateBuilder → QwenVLTextEncoder (system_prompt)
```

### Template System (Qwen-Image-Edit)
- Use `QwenTemplateBuilder` to select from 9 image editing templates
- Connect `template_output` to encoder's `template_input`
- Templates in `nodes/templates/*.md` with YAML frontmatter

### Template System (HunyuanVideo)
- Use `template_preset` dropdown directly on `HunyuanVideoTextEncoder`
- Video templates in `nodes/templates/hunyuan_video/` (cinematic, animation, documentary, etc.)
- Use `additional_instructions` to layer modifications on any template
- Use `custom_system_prompt` for full manual control

## Debugging

Debug patches are **disabled by default**. To enable tracing for troubleshooting reference latent flow:

```bash
# Enable debug patches (still silent by default)
export QWEN_ENABLE_DEBUG_PATCHES=true

# Enable verbose output (logs tensor shapes, values, timing)
export QWEN_DEBUG_VERBOSE=true
```

Or use the `QwenDebugController` node for runtime control.

**Note:** Verbose mode adds overhead (GPU-CPU sync for tensor stats). Only enable when actively debugging.

## License

MIT - See LICENSE file for details.<|MERGE_RESOLUTION|>--- conflicted
+++ resolved
@@ -30,13 +30,8 @@
 - Multi-turn conversation support via ZImageMessageChain
 
 **Documentation:**
-<<<<<<< HEAD
-- [Z-Image Workflow Guide](nodes/docs/z_image_workflow_guide.md) - Setup and experiments
-- 
-=======
 - [Z-Image Encoder Guide](nodes/docs/z_image_encoder.md) - Complete documentation (nodes, workflows, troubleshooting)
 
->>>>>>> b6683b7f
 ### HunyuanVideo 1.5 Text-to-Video Support
 
 Text-to-video encoding using Qwen2.5-VL with ComfyUI's native HunyuanVideo sampler/VAE.
